--- conflicted
+++ resolved
@@ -11,10 +11,6 @@
 
 menuconfig NET_DSA
 	bool "Distributed Switch Architecture support"
-<<<<<<< HEAD
-=======
-	depends on ETH_DSA_SUPPORT
->>>>>>> f209e0ae
 	help
 	  Enable Distributed Switch Architecture support. For now it
 	  only supports Kinetics and STM32 ENET drivers.
